INFO:root:---GAME PARAMETERS---

INFO:root:Timeout Value: 5.0 s

INFO:root:Maximum number of turns: 50

INFO:root:

INFO:root:---Initial Configuration of the Game---

INFO:root:

INFO:root:Next player: Attacker
Turns played: 0

    0   1   2   3   4  
A: dA9 dT9 dF9  .   .  
B: dT9 dP9  .   .   .  
C: dF9  .   .   .  aP9 
D:  .   .   .  aF9 aV9 
E:  .   .  aP9 aV9 aA9 
<<<<<<< HEAD
=======

INFO:root:---Action Information---

INFO:root:Turn #1
INFO:root:move from E2 to D2 by Player.Attacker

INFO:root:Next player: Defender
Turns played: 1

    0   1   2   3   4  
A: dA9 dT9 dF9  .   .  
B: dT9 dP9  .   .   .  
C: dF9  .   .   .  aP9 
D:  .   .  aP9 aF9 aV9 
E:  .   .   .  aV9 aA9 

INFO:root:---Action Information---

INFO:root:Turn #2
INFO:root:move from B1 to C1 by Player.Defender

INFO:root:Next player: Attacker
Turns played: 2

    0   1   2   3   4  
A: dA9 dT9 dF9  .   .  
B: dT9  .   .   .   .  
C: dF9 dP9  .   .  aP9 
D:  .   .  aP9 aF9 aV9 
E:  .   .   .  aV9 aA9 

INFO:root:---Action Information---
INFO:root:Turn #3
INFO:root:Unit at E3 repaired unit at E3 by Player.Attacker

INFO:root:---Action Information---

INFO:root:Turn #3
INFO:root:Unit at E3 self destructed by Player.Attacker

INFO:root:Next player: Defender
Turns played: 3

    0   1   2   3   4  
A: dA9 dT9 dF9  .   .  
B: dT9  .   .   .   .  
C: dF9 dP9  .   .  aP9 
D:  .   .  aP7 aF7 aV7 
E:  .   .   .   .  aA7 
>>>>>>> 5e244685
<|MERGE_RESOLUTION|>--- conflicted
+++ resolved
@@ -19,8 +19,6 @@
 C: dF9  .   .   .  aP9 
 D:  .   .   .  aF9 aV9 
 E:  .   .  aP9 aV9 aA9 
-<<<<<<< HEAD
-=======
 
 INFO:root:---Action Information---
 
@@ -70,4 +68,3 @@
 C: dF9 dP9  .   .  aP9 
 D:  .   .  aP7 aF7 aV7 
 E:  .   .   .   .  aA7 
->>>>>>> 5e244685
